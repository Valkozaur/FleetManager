from fastapi import FastAPI
from fastapi.middleware.cors import CORSMiddleware
from .routers import ops, orders
import os

app = FastAPI(title="FleetManager API")

# Configure CORS
<<<<<<< HEAD
# Only enable CORS if explicitly requested (e.g. for local development)
# In production, CORS is typically handled by Nginx
if os.getenv("ENABLE_CORS", "false").lower() == "true":
    app.add_middleware(
        CORSMiddleware,
        allow_origins=["http://localhost:5173", "http://localhost:3000", "https://dashboard.valdanktrading.org"],
        allow_credentials=True,
        allow_methods=["*"],
        allow_headers=["*"],
    )
=======
app.add_middleware(
    CORSMiddleware,
    allow_origins=["http://localhost:5173", "http://localhost:3000"],
    allow_credentials=True,
    allow_methods=["*"],
    allow_headers=["*"],
)
>>>>>>> 07961297

app.include_router(ops.router)
app.include_router(orders.router)

@app.get("/health")
async def health_check():
    return {"status": "ok"}<|MERGE_RESOLUTION|>--- conflicted
+++ resolved
@@ -1,4 +1,5 @@
 from fastapi import FastAPI
+from fastapi.middleware.cors import CORSMiddleware
 from fastapi.middleware.cors import CORSMiddleware
 from .routers import ops, orders
 import os
@@ -6,7 +7,6 @@
 app = FastAPI(title="FleetManager API")
 
 # Configure CORS
-<<<<<<< HEAD
 # Only enable CORS if explicitly requested (e.g. for local development)
 # In production, CORS is typically handled by Nginx
 if os.getenv("ENABLE_CORS", "false").lower() == "true":
@@ -17,15 +17,6 @@
         allow_methods=["*"],
         allow_headers=["*"],
     )
-=======
-app.add_middleware(
-    CORSMiddleware,
-    allow_origins=["http://localhost:5173", "http://localhost:3000"],
-    allow_credentials=True,
-    allow_methods=["*"],
-    allow_headers=["*"],
-)
->>>>>>> 07961297
 
 app.include_router(ops.router)
 app.include_router(orders.router)
